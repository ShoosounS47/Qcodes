"""
Test suite for parameter
"""
from collections import namedtuple
from unittest import TestCase
<<<<<<< HEAD
from typing import Tuple
=======
from time import sleep
>>>>>>> b0bb7673

from qcodes import Function
from qcodes.instrument.parameter import (
    Parameter, ArrayParameter, MultiParameter,
    InstrumentRefParameter)
import qcodes.utils.validators as vals
from qcodes.tests.instrument_mocks import DummyInstrument


class GettableParam(Parameter):
    """ Parameter that keeps track of number of get operations"""
    def __init__(self, *args, **kwargs):
        super().__init__(*args, **kwargs)
        self._get_count = 0

    def get(self):
        self._get_count += 1
        self._save_val(42)
        return 42


class BookkeepingValidator(vals.Validator):
    """
    Validator that keeps track of what it validates
    """
    def __init__(self, min_value=-float("inf"), max_value=float("inf")):
        self.values_validated = []

    def validate(self, value, context=''):
        self.values_validated.append(value)

    is_numeric = True


blank_instruments = (
    None,  # no instrument at all
    namedtuple('noname', '')(),  # no .name
    namedtuple('blank', 'name')('')  # blank .name
) # type: Tuple
named_instrument = namedtuple('yesname', 'name')('astro')


class MemoryParameter(Parameter):
    def __init__(self, get_cmd=None, **kwargs):
        self.set_values = []
        self.get_values = []
        super().__init__(set_cmd=self.add_set_value,
                         get_cmd=self.create_get_func(get_cmd), **kwargs)

    def add_set_value(self, value):
        self.set_values.append(value)

    def create_get_func(self, func):
        def get_func():
            if func is not None:
                val = func()
            else:
                val = self._latest['value']
            self.get_values.append(val)
            return val
        return get_func


class TestParameter(TestCase):
    def test_no_name(self):
        with self.assertRaises(TypeError):
            Parameter()

    def test_default_attributes(self):
        # Test the default attributes, providing only a name
        name = 'repetitions'
        p = GettableParam(name, vals=vals.Numbers())
        self.assertEqual(p.name, name)
        self.assertEqual(p.label, name)
        self.assertEqual(p.unit, '')
        self.assertEqual(str(p), name)

        # default validator is all numbers
        p.validate(-1000)
        with self.assertRaises(TypeError):
            p.validate('not a number')

        # docstring exists, even without providing one explicitly
        self.assertIn(name, p.__doc__)

        # test snapshot_get by looking at _get_count
        self.assertEqual(p._get_count, 0)
        snap = p.snapshot(update=True)
        self.assertEqual(p._get_count, 1)
        snap_expected = {
            'name': name,
            'label': name,
            'unit': '',
            'value': 42,
            'vals': repr(vals.Numbers())
        }
        for k, v in snap_expected.items():
            self.assertEqual(snap[k], v)

    def test_explicit_attributes(self):
        # Test the explicit attributes, providing everything we can
        name = 'volt'
        label = 'Voltage'
        unit = 'V'
        docstring = 'DOCS!'
        metadata = {'gain': 100}
        p = GettableParam(name, label=label, unit=unit,
                          vals=vals.Numbers(5, 10), docstring=docstring,
                          snapshot_get=False, metadata=metadata)

        self.assertEqual(p.name, name)
        self.assertEqual(p.label, label)
        self.assertEqual(p.unit, unit)
        self.assertEqual(str(p), name)

        with self.assertRaises(ValueError):
            p.validate(-1000)
        p.validate(6)
        with self.assertRaises(TypeError):
            p.validate('not a number')

        self.assertIn(name, p.__doc__)
        self.assertIn(docstring, p.__doc__)

        # test snapshot_get by looking at _get_count
        self.assertEqual(p._get_count, 0)
        # Snapshot should not perform get since snapshot_get is False
        snap = p.snapshot(update=True)
        self.assertEqual(p._get_count, 0)
        snap_expected = {
            'name': name,
            'label': label,
            'unit': unit,
            'vals': repr(vals.Numbers(5, 10)),
            'metadata': metadata
        }
        for k, v in snap_expected.items():
            self.assertEqual(snap[k], v)

        # attributes only available in MultiParameter
        for attr in ['names', 'labels', 'setpoints', 'setpoint_names',
                     'setpoint_labels', 'full_names']:
            self.assertFalse(hasattr(p, attr), attr)

    def test_number_of_validations(self):

        p = Parameter('p', set_cmd=None, initial_value=0,
                      vals=BookkeepingValidator())

        self.assertEqual(p.vals.values_validated, [0])

        p.step = 1
        p.set(10)

        self.assertEqual(p.vals.values_validated,
                         [0, 10, 1, 2, 3, 4, 5, 6, 7, 8, 9])

    def test_snapshot_value(self):
        p_snapshot = Parameter('no_snapshot', set_cmd=None, get_cmd=None,
                               snapshot_value=True)
        p_snapshot(42)
        snap = p_snapshot.snapshot()
        self.assertIn('value', snap)
        p_no_snapshot = Parameter('no_snapshot', set_cmd=None, get_cmd=None,
                                  snapshot_value=False)
        p_no_snapshot(42)
        snap = p_no_snapshot.snapshot()
        self.assertNotIn('value', snap)

    def test_has_set_get(self):
        # Create parameter that has no set_cmd, and get_cmd returns last value
        gettable_parameter = Parameter('1', set_cmd=False, get_cmd=None)
        self.assertTrue(hasattr(gettable_parameter, 'get'))
        self.assertFalse(hasattr(gettable_parameter, 'set'))
        with self.assertRaises(NotImplementedError):
            gettable_parameter(1)
        # Initial value is None if not explicitly set
        self.assertIsNone(gettable_parameter())

        # Create parameter that saves value during set, and has no get_cmd
        settable_parameter = Parameter('2', set_cmd=None, get_cmd=False)
        self.assertFalse(hasattr(settable_parameter, 'get'))
        self.assertTrue(hasattr(settable_parameter, 'set'))
        with self.assertRaises(NotImplementedError):
            settable_parameter()
        settable_parameter(42)

        settable_gettable_parameter = Parameter('3', set_cmd=None, get_cmd=None)
        self.assertTrue(hasattr(settable_gettable_parameter, 'set'))
        self.assertTrue(hasattr(settable_gettable_parameter, 'get'))
        self.assertIsNone(settable_gettable_parameter())
        settable_gettable_parameter(22)
        self.assertEqual(settable_gettable_parameter(), 22)

    def test_str_representation(self):
        # three cases where only name gets used for full_name
        for instrument in blank_instruments:
            p = Parameter(name='fred')
            p._instrument = instrument
            self.assertEqual(str(p), 'fred')

        # and finally an instrument that really has a name
        p = Parameter(name='wilma')
        p._instrument = named_instrument
        self.assertEqual(str(p), 'astro_wilma')

    def test_bad_validator(self):
        with self.assertRaises(TypeError):
            Parameter('p', vals=[1, 2, 3])

    def test_step_ramp(self):
        p = MemoryParameter(name='test_step')
        p(42)
        self.assertListEqual(p.set_values, [42])
        p.step = 1

        self.assertListEqual(p.get_ramp_values(44.5, 1), [43, 44, 44.5])

        p(44.5)
        self.assertListEqual(p.set_values, [42, 43, 44, 44.5])

    def test_scale_raw_value(self):
        p = Parameter(name='test_scale_raw_value', set_cmd=None)
        p(42)
        self.assertEqual(p.raw_value, 42)

        p.scale = 2
        self.assertEqual(p.raw_value, 42) # No set/get cmd performed
        self.assertEqual(p(), 21)

        p(10)
        self.assertEqual(p.raw_value, 20)
        self.assertEqual(p(), 10)

    def test_latest_value(self):
        p = MemoryParameter(name='test_latest_value', get_cmd=lambda: 21)

        p(42)
        self.assertEqual(p.get_latest(), 42)
        self.assertListEqual(p.get_values, [])

        p.get_latest.max_val_age = 0.1
        sleep(0.2)
        self.assertEqual(p.get_latest(), 21)
        self.assertEqual(p.get_values, [21])

class SimpleArrayParam(ArrayParameter):
    def __init__(self, return_val, *args, **kwargs):
        self._return_val = return_val
        self._get_count = 0
        super().__init__(*args, **kwargs)

    def get(self):
        self._get_count += 1
        self._save_val(self._return_val)
        return self._return_val


class SettableArray(SimpleArrayParam):
    # this is not allowed - just created to raise an error in the test below
    def set(self, v):
        self.v = v


class TestArrayParameter(TestCase):
    def test_default_attributes(self):
        name = 'array_param'
        shape = (2, 3)
        p = SimpleArrayParam([[1, 2, 3], [4, 5, 6]], name, shape)

        self.assertEqual(p.name, name)
        self.assertEqual(p.shape, shape)

        self.assertEqual(p.label, name)
        self.assertEqual(p.unit, '')
        self.assertIsNone(p.setpoints)
        self.assertIsNone(p.setpoint_names)
        self.assertIsNone(p.setpoint_labels)

        self.assertEqual(str(p), name)

        self.assertEqual(p._get_count, 0)
        snap = p.snapshot(update=True)
        self.assertEqual(p._get_count, 0)
        snap_expected = {
            'name': name,
            'label': name,
            'unit': ''
        }
        for k, v in snap_expected.items():
            self.assertEqual(snap[k], v)

        self.assertIn(name, p.__doc__)

    def test_explicit_attributes(self):
        name = 'tiny_array'
        shape = (2,)
        label = 'it takes two to tango'
        unit = 'steps'
        setpoints = [(0, 1)]
        setpoint_names = ['sp_index']
        setpoint_labels = ['Setpoint Label']
        docstring = 'Whats up Doc?'
        metadata = {'size': 2}
        p = SimpleArrayParam([6, 7], name, shape, label=label, unit=unit,
                             setpoints=setpoints,
                             setpoint_names=setpoint_names,
                             setpoint_labels=setpoint_labels,
                             docstring=docstring, snapshot_value=True,
                             metadata=metadata)

        self.assertEqual(p.name, name)
        self.assertEqual(p.shape, shape)
        self.assertEqual(p.label, label)
        self.assertEqual(p.unit, unit)
        self.assertEqual(p.setpoints, setpoints)
        self.assertEqual(p.setpoint_names, setpoint_names)
        self.assertEqual(p.setpoint_labels, setpoint_labels)

        self.assertEqual(p._get_count, 0)
        snap = p.snapshot(update=True)
        self.assertEqual(p._get_count, 1)
        snap_expected = {
            'name': name,
            'label': label,
            'unit': unit,
            'setpoint_names': setpoint_names,
            'setpoint_labels': setpoint_labels,
            'metadata': metadata,
            'value': [6, 7]
        }
        for k, v in snap_expected.items():
            self.assertEqual(snap[k], v)

        self.assertIn(name, p.__doc__)
        self.assertIn(docstring, p.__doc__)

    def test_has_set_get(self):
        name = 'array_param'
        shape = (3,)
        with self.assertRaises(AttributeError):
            ArrayParameter(name, shape)

        p = SimpleArrayParam([1, 2, 3], name, shape)

        self.assertTrue(hasattr(p, 'get'))
        self.assertFalse(hasattr(p, 'set'))

        with self.assertRaises(AttributeError):
            SettableArray([1, 2, 3], name, shape)

    def test_full_name(self):
        # three cases where only name gets used for full_name
        for instrument in blank_instruments:
            p = SimpleArrayParam([6, 7], 'fred', (2,))
            p._instrument = instrument
            self.assertEqual(str(p), 'fred')

        # and finally an instrument that really has a name
        p = SimpleArrayParam([6, 7], 'wilma', (2,))
        p._instrument = named_instrument
        self.assertEqual(str(p), 'astro_wilma')

    def test_constructor_errors(self):
        bad_constructors = [
            {'shape': [[3]]},  # not a depth-1 sequence
            {'shape': [3], 'setpoints': [1, 2, 3]},  # should be [[1, 2, 3]]
            {'shape': [3], 'setpoint_names': 'index'},  # should be ['index']
            {'shape': [3], 'setpoint_labels': 'the index'},  # ['the index']
            {'shape': [3], 'setpoint_names': [None, 'index2']}
        ]
        for kwargs in bad_constructors:
            with self.subTest(**kwargs):
                with self.assertRaises(ValueError):
                    SimpleArrayParam([1, 2, 3], 'p', **kwargs)


class SimpleMultiParam(MultiParameter):
    def __init__(self, return_val, *args, **kwargs):
        self._return_val = return_val
        self._get_count = 0
        super().__init__(*args, **kwargs)

    def get(self):
        self._get_count += 1
        self._save_val(self._return_val)
        return self._return_val


class SettableMulti(SimpleMultiParam):
    # this is not fully suported - just created to raise a warning in the test below.
    # We test that the warning is raised
    def set(self, v):
        print("Calling set")
        self.v = v


class TestMultiParameter(TestCase):
    def test_default_attributes(self):
        name = 'mixed_dimensions'
        names = ['0D', '1D', '2D']
        shapes = ((), (3,), (2, 2))
        p = SimpleMultiParam([0, [1, 2, 3], [[4, 5], [6, 7]]],
                             name, names, shapes)

        self.assertEqual(p.name, name)
        self.assertEqual(p.names, names)
        self.assertEqual(p.shapes, shapes)

        self.assertEqual(p.labels, names)
        self.assertEqual(p.units, [''] * 3)
        self.assertIsNone(p.setpoints)
        self.assertIsNone(p.setpoint_names)
        self.assertIsNone(p.setpoint_labels)

        self.assertEqual(str(p), name)

        self.assertEqual(p._get_count, 0)
        snap = p.snapshot(update=True)
        self.assertEqual(p._get_count, 0)
        snap_expected = {
            'name': name,
            'names': names,
            'labels': names,
            'units': [''] * 3
        }
        for k, v in snap_expected.items():
            self.assertEqual(snap[k], v)

        self.assertIn(name, p.__doc__)

        # only in simple parameters
        self.assertFalse(hasattr(p, 'label'))
        self.assertFalse(hasattr(p, 'unit'))

    def test_explicit_attributes(self):
        name = 'mixed_dimensions'
        names = ['0D', '1D', '2D']
        shapes = ((), (3,), (2, 2))
        labels = ['scalar', 'vector', 'matrix']
        units = ['V', 'A', 'W']
        setpoints = [(), ((4, 5, 6),), ((7, 8), None)]
        setpoint_names = [(), ('sp1',), ('sp2', None)]
        setpoint_labels = [(), ('setpoint1',), ('setpoint2', None)]
        docstring = 'DOCS??'
        metadata = {'sizes': [1, 3, 4]}
        p = SimpleMultiParam([0, [1, 2, 3], [[4, 5], [6, 7]]],
                             name, names, shapes, labels=labels, units=units,
                             setpoints=setpoints,
                             setpoint_names=setpoint_names,
                             setpoint_labels=setpoint_labels,
                             docstring=docstring, snapshot_value=True,
                             metadata=metadata)

        self.assertEqual(p.name, name)
        self.assertEqual(p.names, names)
        self.assertEqual(p.shapes, shapes)

        self.assertEqual(p.labels, labels)
        self.assertEqual(p.units, units)
        self.assertEqual(p.setpoints, setpoints)
        self.assertEqual(p.setpoint_names, setpoint_names)
        self.assertEqual(p.setpoint_labels, setpoint_labels)

        self.assertEqual(p._get_count, 0)
        snap = p.snapshot(update=True)
        self.assertEqual(p._get_count, 1)
        snap_expected = {
            'name': name,
            'names': names,
            'labels': labels,
            'units': units,
            'setpoint_names': setpoint_names,
            'setpoint_labels': setpoint_labels,
            'metadata': metadata,
            'value': [0, [1, 2, 3], [[4, 5], [6, 7]]]
        }
        for k, v in snap_expected.items():
            self.assertEqual(snap[k], v)

        self.assertIn(name, p.__doc__)
        self.assertIn(docstring, p.__doc__)

    def test_has_set_get(self):
        name = 'mixed_dimensions'
        names = ['0D', '1D', '2D']
        shapes = ((), (3,), (2, 2))
        with self.assertRaises(AttributeError):
            MultiParameter(name, names, shapes)

        p = SimpleMultiParam([0, [1, 2, 3], [[4, 5], [6, 7]]],
                             name, names, shapes)

        self.assertTrue(hasattr(p, 'get'))
        self.assertFalse(hasattr(p, 'set'))
        # We allow creation of Multiparameters with set to support
        # instruments that already make use of them.
        with self.assertWarns(UserWarning):
            SettableMulti([0, [1, 2, 3], [[4, 5], [6, 7]]],
                          name, names, shapes)

    def test_full_name_s(self):
        name = 'mixed_dimensions'
        names = ['0D', '1D', '2D']
        shapes = ((), (3,), (2, 2))

        # three cases where only name gets used for full_name
        for instrument in blank_instruments:
            p = SimpleMultiParam([0, [1, 2, 3], [[4, 5], [6, 7]]],
                                 name, names, shapes)
            p._instrument = instrument
            self.assertEqual(str(p), name)

            self.assertEqual(p.full_names, names)

        # and finally an instrument that really has a name
        p = SimpleMultiParam([0, [1, 2, 3], [[4, 5], [6, 7]]],
                             name, names, shapes)
        p._instrument = named_instrument
        self.assertEqual(str(p), 'astro_mixed_dimensions')

        self.assertEqual(p.full_names, ['astro_0D', 'astro_1D', 'astro_2D'])

    def test_constructor_errors(self):
        bad_constructors = [
            {'names': 'a', 'shapes': ((3,), ())},
            {'names': ('a', 'b'), 'shapes': (3, 2)},
            {'names': ('a', 'b'), 'shapes': ((3,), ()),
             'setpoints': [(1, 2, 3), ()]},
            {'names': ('a', 'b'), 'shapes': ((3,), ()),
             'setpoint_names': (None, ('index',))},
            {'names': ('a', 'b'), 'shapes': ((3,), ()),
             'setpoint_labels': (None, None, None)}
        ]
        for kwargs in bad_constructors:
            with self.subTest(**kwargs):
                with self.assertRaises(ValueError):
                    SimpleMultiParam([1, 2, 3], 'p', **kwargs)


class TestManualParameter(TestCase):

    def test_bare_function(self):
        # not a use case we want to promote, but it's there...
        p = Parameter('test', get_cmd=None, set_cmd=None)

        def doubler(x):
            p.set(x * 2)

        f = Function('f', call_cmd=doubler, args=[vals.Numbers(-10, 10)])

        f(4)
        self.assertEqual(p.get(), 8)
        with self.assertRaises(ValueError):
            f(20)


class TestStandardParam(TestCase):
    def set_p(self, val):
        self._p = val

    def set_p_prefixed(self, val):
        self._p = 'PVAL: {:d}'.format(val)

    def strip_prefix(self, val):
        return int(val[6:])

    def get_p(self):
        return self._p

    def parse_set_p(self, val):
        return '{:d}'.format(val)

    def test_param_cmd_with_parsing(self):
        p = Parameter('p_int', get_cmd=self.get_p, get_parser=int,
                              set_cmd=self.set_p, set_parser=self.parse_set_p)

        p(5)
        self.assertEqual(self._p, '5')
        self.assertEqual(p(), 5)

    def test_settable(self):
        p = Parameter('p', set_cmd=self.set_p, get_cmd=False)

        p(10)
        self.assertEqual(self._p, 10)
        with self.assertRaises(NotImplementedError):
            p()

        self.assertTrue(hasattr(p, 'set'))
        self.assertFalse(hasattr(p, 'get'))

    def test_gettable(self):
        p = Parameter('p', get_cmd=self.get_p)
        self._p = 21

        self.assertEqual(p(), 21)
        self.assertEqual(p.get(), 21)

        with self.assertRaises(NotImplementedError):
            p(10)

        self.assertTrue(hasattr(p, 'get'))
        self.assertFalse(hasattr(p, 'set'))

    def test_val_mapping_basic(self):
        p = Parameter('p', set_cmd=self.set_p, get_cmd=self.get_p,
                      val_mapping={'off': 0, 'on': 1},
                      vals=vals.Enum('off', 'on'))

        p('off')
        self.assertEqual(self._p, 0)
        self.assertEqual(p(), 'off')

        self._p = 1
        self.assertEqual(p(), 'on')

        # implicit mapping to ints
        self._p = '0'
        self.assertEqual(p(), 'off')

        # unrecognized response
        self._p = 2
        with self.assertRaises(KeyError):
            p()

    def test_val_mapping_with_parsers(self):
        # set_parser with val_mapping
        Parameter('p', set_cmd=self.set_p, get_cmd=self.get_p,
                  val_mapping={'off': 0, 'on': 1},
                  set_parser=self.parse_set_p)

        # get_parser with val_mapping
        p = Parameter('p', set_cmd=self.set_p_prefixed,
                      get_cmd=self.get_p, get_parser=self.strip_prefix,
                      val_mapping={'off': 0, 'on': 1},
                      vals=vals.Enum('off', 'on'))

        p('off')
        self.assertEqual(self._p, 'PVAL: 0')
        self.assertEqual(p(), 'off')

        self._p = 'PVAL: 1'
        self.assertEqual(p(), 'on')

class TestManualParameterValMapping(TestCase):
    def setUp(self):
        self.instrument = DummyInstrument('dummy_holder')

    def tearDown(self):
        self.instrument.close()
        del self.instrument


    def test_val_mapping(self):
        self.instrument.add_parameter('myparameter', set_cmd=None, get_cmd=None, val_mapping={'A': 0, 'B': 1})
        self.instrument.myparameter('A')
        assert self.instrument.myparameter() == 'A'
        assert self.instrument.myparameter() == 'A'
        assert self.instrument.myparameter.raw_value == 0



class TestInstrumentRefParameter(TestCase):

    def setUp(self):
        self.a = DummyInstrument('dummy_holder')
        self.d = DummyInstrument('dummy')

    def test_get_instr(self):
        self.a.add_parameter('test', parameter_class=InstrumentRefParameter)

        self.a.test.set(self.d.name)

        self.assertEqual(self.a.test.get(), self.d.name)
        self.assertEqual(self.a.test.get_instr(), self.d)

    def tearDown(self):
        self.a.close()
        self.d.close()
        del self.a
        del self.d<|MERGE_RESOLUTION|>--- conflicted
+++ resolved
@@ -3,11 +3,8 @@
 """
 from collections import namedtuple
 from unittest import TestCase
-<<<<<<< HEAD
 from typing import Tuple
-=======
 from time import sleep
->>>>>>> b0bb7673
 
 from qcodes import Function
 from qcodes.instrument.parameter import (
