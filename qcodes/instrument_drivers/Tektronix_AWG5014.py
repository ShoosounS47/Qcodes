# Tektronix_AWG5014.py class, to perform the communication between the Wrapper
# and the device
# Pieter de Groot <pieterdegroot@gmail.com>, 2008
# Martijn Schaafsma <mcschaafsma@gmail.com>, 2008
#
# This program is free software; you can redistribute it and/or modify
# it under the terms of the GNU General Public License as published by
# the Free Software Foundation; either version 2 of the License, or
# (at your option) any later version.
#
# This program is distributed in the hope that it will be useful,
# but WITHOUT ANY WARRANTY; without even the implied warranty of
# MERCHANTABILITY or FITNESS FOR A PARTICULAR PURPOSE.  See the
# GNU General Public License for more details.
#
# You should have received a copy of the GNU General Public License
# along with this program; if not, write to the Free Software
# Foundation, Inc., 51 Franklin St, Fifth Floor, Boston, MA  02110-1301  USA

import numpy as np
import struct
from time import sleep, time, localtime
from io import BytesIO
import os
import logging

# load the qcodes path, until we have this installed as a package
import sys
qcpath = 'D:\GitHubRepos\Qcodes'
if qcpath not in sys.path:
    sys.path.append(qcpath)

from qcodes.instrument.visa import VisaInstrument
from qcodes.utils import validators as vals


class Tektronix_AWG5014(VisaInstrument):
    '''
    This is the python driver for the Tektronix AWG5014
    Arbitrary Waveform Generator

    Usage:
    Initialize with
    <name> = instruments.create('name', 'Tektronix_AWG5014', address='<GPIB address>',
        reset=<bool>, numpoints=<int>)

    think about:    clock, waveform length

    TODO:
    * Remove test_send??
    * Sequence element (SQEL) parameter functions exist but no corresponding parameters


    CHANGES:
    26-11-2008 by Gijs: Copied this plugin from the 520 and added support for
        2 more channels, added setget marker delay functions and increased max
        sampling freq to 1.2 	GS/s
    28-11-2008 ''  '' : Added some functionality to manipulate and manoeuvre
        through the folders on the AWG
    8-8-2015 by Adriaan : Merging the now diverged versions of this driver from
        the Diamond and Transmon groups @ TUD
    7-1-2016 Converted to use with QCodes
    '''
    AWG_FILE_FORMAT_HEAD = {
        'SAMPLING_RATE': 'd',    # d
        'REPETITION_RATE': 'd',    # # NAME?
        'HOLD_REPETITION_RATE': 'h',    # True | False
        'CLOCK_SOURCE': 'h',    # Internal | External
        'REFERENCE_SOURCE': 'h',    # Internal | External
        'EXTERNAL_REFERENCE_TYPE': 'h',    # Fixed | Variable
        'REFERENCE_CLOCK_FREQUENCY_SELECTION':'h',
        'REFERENCE_MULTIPLIER_RATE': 'h',    #
        'DIVIDER_RATE': 'h',   # 1 | 2 | 4 | 8 | 16 | 32 | 64 | 128 | 256
        'TRIGGER_SOURCE': 'h',    # Internal | External
        'INTERNAL_TRIGGER_RATE': 'd',    #
        'TRIGGER_INPUT_IMPEDANCE': 'h',    # 50 ohm | 1 kohm
        'TRIGGER_INPUT_SLOPE': 'h',    # Positive | Negative
        'TRIGGER_INPUT_POLARITY': 'h',    # Positive | Negative
        'TRIGGER_INPUT_THRESHOLD': 'd',    #
        'EVENT_INPUT_IMPEDANCE': 'h',    # 50 ohm | 1 kohm
        'EVENT_INPUT_POLARITY': 'h',    # Positive | Negative
        'EVENT_INPUT_THRESHOLD': 'd',
        'JUMP_TIMING': 'h',    # Sync | Async
        'INTERLEAVE': 'h',    # On |  This setting is stronger than .
        'ZEROING': 'h',    # On | Off
        'COUPLING': 'h',    # The Off | Pair | All setting is weaker than .
        'RUN_MODE': 'h',    # Continuous | Triggered | Gated | Sequence
        'WAIT_VALUE': 'h',    # First | Last
        'RUN_STATE': 'h',    # On | Off
        'INTERLEAVE_ADJ_PHASE': 'd',
        'INTERLEAVE_ADJ_AMPLITUDE': 'd',
    }
    AWG_FILE_FORMAT_CHANNEL = {
        'OUTPUT_WAVEFORM_NAME_N': 's',  # Include NULL.(Output Waveform Name for Non-Sequence mode)
        'CHANNEL_STATE_N': 'h',  # On | Off
        'ANALOG_DIRECT_OUTPUT_N': 'h',  # On | Off
        'ANALOG_FILTER_N': 'h',  # Enum type.
        'ANALOG_METHOD_N': 'h',  # Amplitude/Offset, High/Low
        'ANALOG_AMPLITUDE_N': 'd',  # When the Input Method is High/Low, it is skipped.
        'ANALOG_OFFSET_N': 'd',  # When the Input Method is High/Low, it is skipped.
        'ANALOG_HIGH_N': 'd',  # When the Input Method is Amplitude/Offset, it is skipped.
        'ANALOG_LOW_N': 'd',  # When the Input Method is Amplitude/Offset, it is skipped.
        'MARKER1_SKEW_N': 'd',
        'MARKER1_METHOD_N': 'h',  # Amplitude/Offset, High/Low
        'MARKER1_AMPLITUDE_N': 'd',  # When the Input Method is High/Low, it is skipped.
        'MARKER1_OFFSET_N': 'd',  # When the Input Method is High/Low, it is skipped.
        'MARKER1_HIGH_N': 'd',  # When the Input Method is Amplitude/Offset, it is skipped.
        'MARKER1_LOW_N': 'd',  # When the Input Method is Amplitude/Offset, it is skipped.
        'MARKER2_SKEW_N': 'd',
        'MARKER2_METHOD_N': 'h',  # Amplitude/Offset, High/Low
        'MARKER2_AMPLITUDE_N': 'd',  # When the Input Method is High/Low, it is skipped.
        'MARKER2_OFFSET_N': 'd',  # When the Input Method is High/Low, it is skipped.
        'MARKER2_HIGH_N': 'd',  # When the Input Method is Amplitude/Offset, it is skipped.
        'MARKER2_LOW_N': 'd',  # When the Input Method is Amplitude/Offset, it is skipped.
        'DIGITAL_METHOD_N': 'h',  # Amplitude/Offset, High/Low
        'DIGITAL_AMPLITUDE_N': 'd',  # When the Input Method is High/Low, it is skipped.
        'DIGITAL_OFFSET_N': 'd',  # When the Input Method is High/Low, it is skipped.
        'DIGITAL_HIGH_N': 'd',  # When the Input Method is Amplitude/Offset, it is skipped.
        'DIGITAL_LOW_N': 'd',  # When the Input Method is Amplitude/Offset, it is skipped.
        'EXTERNAL_ADD_N': 'h',  # AWG5000 only
        'PHASE_DELAY_INPUT_METHOD_N':   'h',  # Phase/DelayInme/DelayInints
        'PHASE_N': 'd',  # When the Input Method is not Phase, it is skipped.
        'DELAY_IN_TIME_N': 'd',  # When the Input Method is not DelayInTime, it is skipped.
        'DELAY_IN_POINTS_N': 'd',  # When the Input Method is not DelayInPoint, it is skipped.
        'CHANNEL_SKEW_N': 'd',
        'DC_OUTPUT_LEVEL_N': 'd',  # V
    }

    def __init__(self, name, setup_folder, address, reset=False,
                 clock=1e9, numpoints=1000, **kwargs):
        '''
        Initializes the AWG5014.

        Input:
            name (string)           : name of the instrument
            setup_folder (string)   : folder where externally generate seqs
                                        are stored
            address (string)        : GPIB address
            reset (bool)            : resets to default values, default=false
            numpoints (int)         : sets the number of datapoints

        Output:
            None
        '''
<<<<<<< HEAD
        t0 = time()
        super().__init__(name, address)
=======
        super().__init__(name, address, **kwargs)
>>>>>>> ceb3f343

        self._address = address


        self._values = {}
        self._values['files'] = {}
        self._clock = clock
        self._numpoints = numpoints

        self.add_parameter('IDN', get_cmd='*IDN?')
        self.add_function('reset', call_cmd='*RST')

        self.add_parameter('state',
                           get_cmd=self.get_state)
        self.add_parameter('run_mode',
                           get_cmd='AWGC:RMOD?',
                           set_cmd='AWGC:RMOD ' + '{}',
                           vals=vals.Strings(
                            options=['CONT', 'TRIG', 'SEQ', 'GAT']))
        # Trigger parameters #
        # ! Warning this is the same as run mode, do not use! exists
        # Solely for legacy purposes
        self.add_parameter('trigger_mode',
                           get_cmd='AWGC:RMOD?',
                           set_cmd='AWGC:RMOD ' + '{}',
                           vals=vals.Strings(
                                options=['CONT', 'TRIG', 'SEQ', 'GAT']))
        self.add_parameter('trigger_impedance',
                           label='Trigger impedance (Ohm)',
                           get_cmd='TRIG:IMP?',
                           set_cmd='TRIG:IMP '+'{}',
                           vals=vals.Ints(),
                           parse_function=float)  # options 50 and 1000 val not implemented
        self.add_parameter('trigger_level',
                           label='Trigger level (V)',
                           get_cmd='TRIG:LEV?',
                           set_cmd='TRIG:LEV '+'{:.3f}',
                           vals=vals.Numbers(-5, 5),
                           parse_function=float)
        self.add_parameter('trigger_slope',
                           get_cmd='TRIG:SLOP?',
                           set_cmd='TRIG:SLOP '+'{}',
                           vals=vals.Strings(options=['POS', 'NEG']))#,
                           # parse_function=self.parse_int_pos_neg)
        self.add_parameter('trigger_source',
                           get_cmd='TRIG:source?',
                           set_cmd='TRIG:source '+'{}',
                           vals=vals.Strings(options=['INT', 'EXT']))
        # Event parameters #
        self.add_parameter('event_polarity',
                           get_cmd='EVEN:POL?',
                           set_cmd='EVEN:POL '+'{}',
                           vals=vals.Strings(options=['POS', 'NEG']))
        self.add_parameter('event_impedance',
                           label='Event impedance (Ohm)',
                           get_cmd='EVEN:IMP?',
                           set_cmd='EVEN:IMP '+'{}',
                           vals=vals.Ints(),
                           parse_function=float)  # options 50 and 1000 val not implemented
        self.add_parameter('event_level',
                           label='Event level (V)',
                           get_cmd='EVEN:LEV?',
                           set_cmd='EVEN:LEV '+'{:.3f}',
                           vals=vals.Numbers(-5, 5),
                           parse_function=float)
        self.add_parameter('event_jump_timing',
                           get_cmd='EVEN:JTIM?',
                           set_cmd='EVEN:JTIM {}',
                           vals=vals.Strings(options=['SYNC', 'ASYNC']))

        self.add_parameter('clock_freq',
                           label='Clock frequency (Hz)',
                           get_cmd='SOUR:FREQ?',
                           set_cmd='SOUR:FREQ '+'{}',
                           vals=vals.Numbers(1e6, 1.2e9),
                           parse_function=float)

        self.add_parameter('numpoints',
                           label='Number of datapoints per wave',
                           get_cmd=self._do_get_numpoints,
                           set_cmd=self._do_set_numpoints,
                           vals=vals.Ints(100, int(1e9)))
        self.add_parameter('setup_filename',
                           get_cmd='AWGC:SNAM?')
                           # set_cmd=self.do_set_setup_filename,
                           # vals=vals.Strings())
                           # set function has optional args and therefore
                           # does not work with QCodes

        # Channel parameters #
        for i in range(4):
            i += 1  # to convert from pythonic counting to AWG counting
            amp_cmd = 'SOUR{}:VOLT:LEV:IMM:AMPL'.format(i)
            offset_cmd = 'SOUR{}:VOLT:LEV:IMM:OFFS'.format(i)
            state_cmd = 'OUTPUT{}:STATE'.format(i)
            # Set channel first to ensure sensible sorting of pars
            self.add_parameter('ch{}_state'.format(i),
                               label='Status channel {}'.format(i),
                               get_cmd=state_cmd+'?',
                               set_cmd=state_cmd+' {}',
                               vals=vals.Ints(0, 1))
            self.add_parameter('ch{}_amp'.format(i),
                               label='Amplitude channel {} (V)'.format(i),
                               get_cmd=amp_cmd + '?',
                               set_cmd=amp_cmd + ' {:.6f}',
                               vals=vals.Numbers(0.02, 1.5),
                               parse_function=float)
            self.add_parameter('ch{}_offset'.format(i),
                               label='Offset channel {} (V)'.format(i),
                               get_cmd=offset_cmd + '?',
                               set_cmd=offset_cmd + ' {:.3f}',
                               vals=vals.Numbers(-.1, .1),
                               parse_function=float)
            # Marker channels
            for j in range(2):
                j += 1  # to convert from pythonic counting to AWG counting
                m_del_cmd = 'SOUR{}:MARK{}:DEL'.format(i, j)
                m_high_cmd = 'SOUR{}:MARK{}:VOLT:LEV:IMM:HIGH'.format(i, j)
                m_low_cmd = 'SOUR{}:MARK{}:VOLT:LEV:IMM:LOW'.format(i, j)

                self.add_parameter(
                    'ch{}_m{}_del'.format(i, j),
                    label='Channel {} Marker {} delay (ns)'.format(i, j),
                    get_cmd=m_del_cmd + '?',
                    set_cmd=m_del_cmd + '{:.3f}e-9',
                    vals=vals.Numbers(0, 1),
                    parse_function=float)
                self.add_parameter(
                    'ch{}_m{}_high'.format(i, j),
                    label='Channel {} Marker {} high level (V)'.format(i, j),
                    get_cmd=m_high_cmd + '?',
                    set_cmd=m_high_cmd + '{:.3f}',
                    vals=vals.Numbers(-2.7, 2.7),
                    parse_function=float)
                self.add_parameter(
                    'ch{}_m{}_low'.format(i, j),
                    label='Channel {} Marker {} low level (V)'.format(i, j),
                    get_cmd=m_low_cmd + '?',
                    set_cmd=m_low_cmd + '{:.3f}',
                    vals=vals.Numbers(-2.7, 2.7),
                    parse_function=float)

        # # Add functions


        # self.add_function('get_state')
        # self.add_function('set_event_jump_timing')
        # self.add_function('get_event_jump_timing')
        # self.add_function('generate_awg_file')
        # self.add_function('send_awg_file')
        # self.add_function('load_awg_file')
        # self.add_function('get_error')
        # self.add_function('pack_waveform')
        # self.add_function('clear_visa')
        # self.add_function('initialize_dc_waveforms')

        # # Setup filepaths
        self.waveform_folder = "Waveforms"
        self._rem_file_path = "Z:\\Waveforms\\"

        # NOTE! this directory has to exist on the AWG!!
        self._setup_folder = setup_folder
        self.goto_root()
        self.change_folder(self.waveform_folder)

        self.set('trigger_impedance', 50)
        if self.get('clock_freq') != 1e9:
            logging.warning('AWG clock freq not set to 1GHz')
        t1 = time()
        print('Connected to: ',
              self.get('IDN').replace(',', ', ').replace('\n', ' '),
              'in %.2fs' % (t1-t0))

    # Functions
    def get_all(self, update=True):
        # Ensures updating
        if update:
            for par in self.parameters:
                self.get(par)
        return self.snapshot()

    def get_state(self):
        state = self.visa_handle.ask('AWGC:RSTATE?')
        if state.startswith('0'):
            return 'Idle'
        elif state.startswith('1'):
            return 'Waiting for trigger'
        elif state.startswith('2'):
            return 'Running'
        else:
            raise ValueError(__name__ + ' : AWG in undefined state "%s"' %
                             state)

    def start(self):
        '''
        Convenience function, identical to run()
        '''
        return self.run()

    def run(self):
        self.visa_handle.write('AWGC:RUN')
        return self.get_state()

    def stop(self):
        self.visa_handle.write('AWGC:STOP')

    def get_folder_contents(self, print_contents=True):
        if print_contents:
            print('Current folder:', self.get_current_folder_name())
            print(self.visa_handle.ask('MMEM:CAT?')
                  .replace(',"$', '\n$').replace('","', '\n')
                  .replace(',', '\t'))
        return self.visa_handle.ask('mmem:cat?')

    def get_current_folder_name(self):
        return self.visa_handle.ask('mmem:cdir?')

    def set_current_folder_name(self, file_path):
        return self.visa_handle.write('mmem:cdir "%s"' % file_path)

    def change_folder(self, dir):
        return self.visa_handle.write('mmem:cdir "\%s"' %dir)

    def goto_root(self):
        return self.visa_handle.write('mmem:cdir "c:\\.."')

    def create_and_goto_dir(self, dir):
        '''
        Creates (if not yet present) and sets the current directory to <dir>
        and displays the contents

        '''

        dircheck = '%s, DIR' % dir
        if dircheck in self.get_folder_contents():
            self.change_folder(dir)
            logging.debug(__name__ + ' :Directory already exists')
            print('Directory already exists, changed path to %s' % dir)
            print('Contents of folder is %s' % self.visa_handle.ask(
                'mmem:cat?'))
        elif self.get_current_folder_name() == '"\\%s"' % dir:
            print('Directory already set to %s' % dir)
        else:
            self.visa_handle.write('mmem:mdir "\%s"' % dir)
            self.visa_handle.write('mmem:cdir "\%s"' % dir)
            return self.get_folder_contents()

    def all_channels_on(self):
        for i in range(1, 5):
            self.set('ch{}_state'.format(i), 1)

    def all_channels_off(self):
        for i in range(1, 5):
            self.set('ch{}_state'.format(i), 0)


    def clear_waveforms(self):
        '''
        Clears the waveform on all channels.

        Input:
            None
        Output:
            None
        '''
        self.visa_handle.write('SOUR1:FUNC:USER ""')
        self.visa_handle.write('SOUR2:FUNC:USER ""')
        self.visa_handle.write('SOUR3:FUNC:USER ""')
        self.visa_handle.write('SOUR4:FUNC:USER ""')

    def get_sequence_length(self):
        return float(self.visa_handle.ask('SEQuence:LENGth?'))

    def get_refclock(self):
        '''
        Asks AWG whether the 10 MHz reference is set to the
        internal source or an external one.
        Input:
            None

        Output:
            'INT' or 'EXT'
        '''
        self.visa_handle.ask('AWGC:CLOC:SOUR?')

    def set_refclock_ext(self):
        '''
        Sets the reference clock to internal or external.
        '''
        self.visa_handle.write('AWGC:CLOC:SOUR EXT')

    def set_refclock_int(self):
        '''
        Sets the reference clock to internal or external
        '''
        self.visa_handle.write('AWGC:CLOC:SOUR INT')



    ##############
    # Parameters #
    ##############


    #
    def _do_get_numpoints(self):
        '''
        Returns the number of datapoints in each wave

        Input:
            None

        Output:
            numpoints (int) : Number of datapoints in each wave
        '''
        return self._numpoints

    def _do_set_numpoints(self, numpts):
        '''
        Sets the number of datapoints in each wave.
        This acts on both channels.

        Input:
            numpts (int) : The number of datapoints in each wave

        Output:
            None
        '''
        logging.debug(__name__ + ' : Trying to set numpoints to %s' % numpts)

        warn_string = ' : changing numpoints. This will clear all waveforms!'
        if numpts != self._numpoints:
            logging.warning(__name__ + warn_string)
        print(__name__ + warn_string)
        # Extra print cause logging.warning does not print
        response = input('type "yes" to continue')
        if response == 'yes':
            logging.debug(__name__ + ' : Setting numpoints to %s' % numpts)
            self._numpoints = numpts
            self.clear_waveforms()
        else:
            print('aborted')

    # Sequences section
    def force_trigger_event(self):
        self.visa_handle.write('TRIG:IMM')

    def force_event(self):
        self.visa_handle.write('EVEN:IMM')

    def set_sqel_event_target_index_next(self, element_no):
        self.visa_handle.write('SEQ:ELEM%s:JTARGET:TYPE NEXT' % element_no)

    def set_sqel_event_target_index(self, element_no, index):
        self.visa_handle.write('SEQ:ELEM%s:JTARGET:INDEX %s' % (
                                   element_no, index))

    def set_sqel_goto_target_index(self, element_no, goto_to_index_no):
        self.visa_handle.write('SEQ:ELEM%s:GOTO:IND  %s' % (
                                   element_no, goto_to_index_no))

    def set_sqel_goto_state(self, element_no, goto_state):
        self.visa_handle.write('SEQuence:ELEMent%s:GOTO:STATe %s' % (
                                   element_no, int(goto_state)))

    def set_sqel_loopcnt_to_inf(self, element_no, state=True):
        self.visa_handle.write('seq:elem%s:loop:inf %s' % (
                                   element_no, int(state)))

    def get_sqel_loopcnt(self, element_no=1):
        return self.visa_handle.ask('SEQ:ELEM%s:LOOP:COUN?' % (
                                        element_no))

    def set_sqel_loopcnt(self, loopcount, element_no=1):
        self.visa_handle.write('SEQ:ELEM%s:LOOP:COUN %s' % (
                                   element_no, loopcount))

    def set_sqel_waveform(self, waveform_name, channel, element_no=1):
        self.visa_handle.write('SEQ:ELEM%s:WAV%s "%s"' % (
                               element_no, channel, waveform_name))

    def get_sqel_waveform(self, channel, element_no=1):
        return self.visa_handle.ask('SEQ:ELEM%s:WAV%s?' % (
                                    element_no, channel))

    def set_sqel_trigger_wait(self, element_no, state=1):
        self.visa_handle.write('SEQ:ELEM%s:TWA %s' % (
                               element_no, state))
        return self.get_sqel_trigger_wait(element_no)

    def get_sqel_trigger_wait(self, element_no):
        return self.visa_handle.ask('SEQ:ELEM%s:TWA?' % (
                                    element_no))

    def get_sq_length(self):
        return self.visa_handle.ask('SEQ:LENG?')

    def set_sq_length(self, seq_length):
        self.visa_handle.write('SEQ:LENG %s' % seq_length)

    def set_sqel_event_jump_target_index(self, element_no, jtar_index_no):
        self.visa_handle.write('SEQ:ELEM%s:JTAR:INDex %s' % (
                               element_no, jtar_index_no))

    def set_sqel_event_jump_type(self, element_no,jtar_state):
        self.visa_handle.write('SEQuence:ELEMent%s:JTAR:TYPE %s' % (
                               element_no, jtar_state))

    def get_sq_mode(self):
        return self.visa_handle.ask('AWGC:SEQ:TYPE?')

    def get_sq_position(self):
        return self.visa_handle.ask('AWGC:SEQ:POS?')

    def sq_forced_jump(self, jump_index_no):
        self.visa_handle.write('SEQ:JUMP:IMM %s' % jump_index_no)



    #################################
    # Transmon version file loading #
    #################################

    def load_and_set_sequence(self, wfname_l, nrep_l, wait_l, goto_l,
                              logic_jump_l):
        '''
        sets the AWG in sequence mode and loads waveforms into the sequence.
        wfname_l = list of waveform names [[wf1_ch1,wf2_ch1..],[wf1_ch2,wf2_ch2..],...],
                    waveforms are assumed to be already present and imported in AWG (see send_waveform and
                    import_waveform_file)
        nrep_l = list specifying the number of reps for each seq element
        wait_l = idem for wait_trigger_state
        goto_l = idem for goto_state (goto is the element where it hops to in case the element is finished)
        logic_jump_l = idem for event_jump_to (event or logic jump is the element where it hops in case of an event)

        '''
        self._load_new_style(wfname_l, nrep_l, wait_l, goto_l, logic_jump_l)

    def _load_new_style(self, wfname_l, nrep_l, wait_l, goto_l, logic_jump_l):
        '''
        load sequence not using sequence file
        '''
        self.set_sq_length(0) # delete prev seq
        #print wfname_l
        len_sq = len(nrep_l)
        self.set_sq_length(len_sq)
        n_ch = len(wfname_l)
        for k in range(len_sq):
            #wfname_l[k]
            #print k
            for n in range(n_ch):
                #print n
                #print wfname_l[n][k]
                if wfname_l[n][k] is not None:

                    self.set_sqel_waveform(wfname_l[n][k], n+1, k+1)
            self.set_sqel_trigger_wait(k+1, int(wait_l[k]!=0))
            self.set_sqel_loopcnt_to_inf(k+1, False)
            self.set_sqel_loopcnt(nrep_l[k],k+1)
            qt.msleep()
            if  goto_l[k] == 0:
                self.set_sqel_goto_state(k+1, False)
            else:
                self.set_sqel_goto_state(k+1, True)
                self.set_sqel_goto_target_index(k+1, goto_l[k])
            if logic_jump_l[k] == -1:
                self.set_sqel_event_target_index_next(k+1)
            else:
                self.set_sqel_event_target_index(k+1, logic_jump_l[k])

    def _load_old_style(self, wfs, rep, wait, goto, logic_jump, filename):
        '''
        Sends a sequence file (for the moment only for ch1
        Inputs (mandatory):

           wfs:  list of filenames

        Output:
            None
        This needs to be written so that awg files are loaded, will be much faster!
        '''
        pass

    ##################################################################

    def import_waveform_file(self, waveform_listname, waveform_filename,
                             type='wfm'):
        return self.visa_handle.write('mmem:imp "%s","%s",%s' % (waveform_listname,
                               waveform_filename, type))

    def import_and_load_waveform_file_to_channel(self, channel_no,
                                                 waveform_listname,
                                                 waveform_filename,
                                                 type='wfm'):
        self._import_and_load_waveform_file_to_channel(channel_no,
                                                       waveform_listname,
                                                       waveform_filename)

    def _import_and_load_waveform_file_to_channel(self, channel_no,
                                                  waveform_listname,
                                                  waveform_filename,
                                                  type='wfm'):
        self.visa_handle.write('mmem:imp "%s","%s",%s' % (
                               waveform_listname, waveform_filename, type))
        self.visa_handle.write('sour%s:wav "%s"' % (
                               channel_no, waveform_listname))
        i = 0
        while not (self.visa_handle.ask("sour%s:wav?" % channel_no)
                   == '"%s"' % waveform_listname):
            sleep(0.01)
            i = i+1
        return
    ######################
    # AWG file functions #
    ######################

    def _pack_record(self, name, value, dtype):
        '''
        packs awg_file record into a struct in the folowing way:
            struct.pack(fmtstring, namesize, datasize, name, data)
        where fmtstring = '<IIs"dtype"'

        The file record format is as follows:
        Record Name Size:        (32-bit unsigned integer)
        Record Data Size:        (32-bit unsigned integer)
        Record Name:             (ASCII) (Include NULL.)
        Record Data
        For details see "File and Record Format" in the AWG help

           < denotes little-endian encoding, I and other dtypes are format
           characters denoted in the documentation of the struct package
        '''
        if len(dtype) == 1:
            record_data = struct.pack('<'+dtype, value)
        else:
            if dtype[-1] == 's':
                record_data = value.encode('ASCII')
            else:
                record_data = struct.pack('<'+dtype, *value)

        # the zero byte at the end the record name is the "(Include NULL.)"
        record_name = name.encode('ASCII')+b'\x00'
        record_name_size = len(record_name)
        record_data_size = len(record_data)
        size_struct = struct.pack('<II', record_name_size, record_data_size)
        packed_record = size_struct + record_name + record_data

        return packed_record

    def generate_sequence_cfg(self):
        '''
        This function is used to generate a config file, that is used when
        generating sequence files, from existing settings in the awg.
        Querying the AWG for these settings takes ~0.7 seconds
        '''
        print('Generating sequence_cfg')

        AWG_sequence_cfg = {
            'SAMPLING_RATE': self.get('clock_freq'),
            'CLOCK_SOURCE': (1 if self.query_visa('AWGC:CLOCK:SOUR?').startswith('INT')
                             else 2),  # Internal | External
            'REFERENCE_SOURCE':   2,  # Internal | External
            'EXTERNAL_REFERENCE_TYPE':   1,  # Fixed | Variable
            'REFERENCE_CLOCK_FREQUENCY_SELECTION': 1,
            # 10 MHz | 20 MHz | 100 MHz
            'TRIGGER_SOURCE':   1 if
                self.get('trigger_source').startswith('EXT') else 2,
            # External | Internal
            'TRIGGER_INPUT_IMPEDANCE': (1 if self.get('trigger_impedance') ==
                                        50. else 2),  # 50 ohm | 1 kohm
            'TRIGGER_INPUT_SLOPE': (1 if self.get('trigger_slope') ==
                                    'POS' else 2),  # Positive | Negative
            'TRIGGER_INPUT_POLARITY': (1 if self.query_visa('TRIG:POL?') ==
                                       'POS' else 2),  # Positive | Negative
            'TRIGGER_INPUT_THRESHOLD':  self.get('trigger_level'),  # V
            'EVENT_INPUT_IMPEDANCE':   (1 if self.get('event_impedance') ==
                                        50. else 2),  # 50 ohm | 1 kohm
            'EVENT_INPUT_POLARITY':  (1 if
                                      self.get('event_polarity').startswith('POS')
                                      else 2),  # Positive | Negative
            'EVENT_INPUT_THRESHOLD':   self.get('event_level'),  # V
            'JUMP_TIMING':   (1 if
                              self.get('event_jump_timing').startswith('SYNC')
                              else 2),  # Sync | Async
            'RUN_MODE':   4,  # Continuous | Triggered | Gated | Sequence
            'RUN_STATE':  0,  # On | Off
            }
        return AWG_sequence_cfg

    def generate_awg_file(self,
                          packed_waveforms, wfname_l, nrep, trig_wait,
                          goto_state, jump_to, channel_cfg, sequence_cfg=None):
        '''
        packed_waveforms: dictionary containing packed waveforms with keys
                            wfname_l and delay_labs
        wfname_l: array of waveform names array([[segm1_ch1,segm2_ch1..],
                                                [segm1_ch2,segm2_ch2..],...])
        nrep_l: list of len(segments) specifying the no of
                    reps per segment (0,65536)
        wait_l: list of len(segments) specifying triger wait state (0,1)
        goto_l: list of len(segments) specifying goto state (0, 65536),
                    0 means next)
        logic_jump_l: list of len(segments) specifying logic jump (0 = off)
        channel_cfg: dictionary of valid channel configuration records
        sequence_cfg: dictionary of valid head configuration records
                     (see AWG_FILE_FORMAT_HEAD)
                     When an awg file is uploaded these settings will be set
                     onto the AWG, any paramter not specified will be set to
                     its default value (even overwriting current settings)

        for info on filestructure and valid record names, see AWG Help,
        File and Record Format
        '''
        wfname_l
        timetuple = tuple(np.array(localtime())[[0, 1, 8, 2, 3, 4, 5, 6, 7]])

        # general settings
        head_str = BytesIO()
        bytes_to_write = (self._pack_record('MAGIC', 5000, 'h') +
                          self._pack_record('VERSION', 1, 'h'))
        head_str.write(bytes_to_write)
        # head_str.write(string(bytes_to_write))

        if sequence_cfg is None:
            sequence_cfg = self.generate_sequence_cfg()

        for k in list(sequence_cfg.keys()):
            if k in self.AWG_FILE_FORMAT_HEAD:
                head_str.write(self._pack_record(k, sequence_cfg[k],
                               self.AWG_FILE_FORMAT_HEAD[k]))
            else:
                logging.warning('AWG: ' + k +
                                ' not recognized as valid AWG setting')
        # channel settings
        ch_record_str = BytesIO()
        for k in list(channel_cfg.keys()):
            ch_k = k[:-1] + 'N'
            if ch_k in self.AWG_FILE_FORMAT_CHANNEL:
                ch_record_str.write(self._pack_record(k, channel_cfg[k],
                                    self.AWG_FILE_FORMAT_CHANNEL[ch_k]))
            else:
                logging.warning('AWG: ' + k +
                                ' not recognized as valid AWG channel setting')
        # waveforms
        ii = 21
        wf_record_str = BytesIO()
        wlist = list(packed_waveforms.keys())
        wlist.sort()
        for wf in wlist:
            wfdat = packed_waveforms[wf]
            lenwfdat = len(wfdat)
            # print 'WAVEFORM_NAME_%s: '%ii, wf, 'len: ',len(wfdat)
            wf_record_str.write(
                self._pack_record('WAVEFORM_NAME_%s' % ii, wf + '\x00',
                                  '%ss' % len(wf+'\x00')) +
                self._pack_record('WAVEFORM_TYPE_%s' % ii, 1, 'h') +
                self._pack_record('WAVEFORM_LENGTH_%s' % ii, lenwfdat, 'l') +
                self._pack_record('WAVEFORM_TIMESTAMP_%s' % ii,
                                  timetuple[:-1], '8H') +
                self._pack_record('WAVEFORM_DATA_%s' % ii, wfdat, '%sH'
                                  % lenwfdat))
            ii += 1
        # sequence
        kk = 1
        seq_record_str = BytesIO()
        for segment in wfname_l.transpose():
            seq_record_str.write(
                self._pack_record('SEQUENCE_WAIT_%s' % kk, trig_wait[kk-1],
                                  'h') +
                self._pack_record('SEQUENCE_LOOP_%s' % kk, int(nrep[kk-1]),
                                  'l') +
                self._pack_record('SEQUENCE_JUMP_%s' % kk, jump_to[kk-1],
                                  'h') +
                self._pack_record('SEQUENCE_GOTO_%s' % kk, goto_state[kk-1],
                                  'h'))
            for wfname in segment:
                if wfname is not None:
                    ch = wfname[-1]
                    # print wfname,'SEQUENCE_WAVEFORM_NAME_CH_'+ch+'_%s'%kk
                    seq_record_str.write(
                        self._pack_record('SEQUENCE_WAVEFORM_NAME_CH_' + ch
                                          + '_%s' % kk, wfname + '\x00',
                                          '%ss' % len(wfname+'\x00')))
            kk += 1

        awg_file = head_str.getvalue() + ch_record_str.getvalue() + \
            wf_record_str.getvalue() + seq_record_str.getvalue()
        return awg_file

    def send_awg_file(self, filename, awg_file):
        print('Writing to:', self.visa_handle.ask('MMEMory:CDIRectory?'),
              filename)
        # Header indicating the name and size of the file being send
        name_str = ('MMEM:DATA "%s",' % filename).encode('ASCII')
        size_str = ('#' + str(len(str(len(awg_file)))) +
                    str(len(awg_file))).encode('ASCII')
        mes = name_str + size_str + awg_file
        self.visa_handle.write_raw(mes)

    def load_awg_file(self, filename):
        s = 'AWGCONTROL:SRESTORE "%s"' % filename
        # print s
        self.visa_handle.write_raw(s)

    def get_error(self):
        # print self.visa_handle.ask('AWGControl:SNAMe?')
        print(self.visa_handle.ask('SYSTEM:ERROR:NEXT?'))
        # self.visa_handle.write('*CLS')

    def pack_waveform(self, wf, m1, m2):
        '''
        packs analog waveform in 14 bit integer, and two bits for m1 and m2
        in a single 16 bit integer
        '''
        wflen = len(wf)
        packed_wf = np.zeros(wflen, dtype=np.uint16)
        packed_wf += np.uint16(np.round(wf*8191)+8191+np.round(16384*m1) + \
            np.round(32768*m2))
        if len(np.where(packed_wf == -1)[0]) > 0:
            print(np.where(packed_wf == -1))
        return packed_wf

    # END AWG file functions
    ###########################
    # Waveform file functions #
    ###########################

        # Send waveform to the device
    def send_waveform(self, w, m1, m2, filename, clock=None):
        '''
        Sends a complete waveform. All parameters need to be specified.
        See also: resend_waveform()

        Input:
            w (float[numpoints]) : waveform
            m1 (int[numpoints])  : marker1
            m2 (int[numpoints])  : marker2
            filename (string)    : filename
            clock (int)          : frequency (Hz)

        Output:
            None
        '''
        # logging.debug(__name__ + ' : Sending waveform %s to instrument' %
        #               filename)
        # Check for errors
        dim = len(w)

        if (not((len(w) == len(m1)) and ((len(m1) == len(m2))))):
            return 'error'

        self._values['files'][filename] = {}
        self._values['files'][filename]['w'] = w
        self._values['files'][filename]['m1'] = m1
        self._values['files'][filename]['m2'] = m2
        self._values['files'][filename]['clock_freq'] = clock
        self._values['files'][filename]['numpoints'] = len(w)

        m = m1 + np.multiply(m2, 2)
        ws = ''
        # this is probalbly verry slow and memmory consuming!
        for i in range(0, len(w)):
            ws = ws + struct.pack('<fB', w[i], int(np.round(m[i], 0)))

        s1 = 'MMEM:DATA "%s",' % filename
        s3 = 'MAGIC 1000\n'
        s5 = ws
        if clock is not None:
            s6 = 'CLOCK %.10e\n' % clock
        else:
            s6 = ''

        s4 = '#' + str(len(str(len(s5)))) + str(len(s5))
        lenlen = str(len(str(len(s6) + len(s5) + len(s4) + len(s3))))
        s2 = '#' + lenlen + str(len(s6) + len(s5) + len(s4) + len(s3))

        mes = s1 + s2 + s3 + s4 + s5 + s6

        self.visa_handle.write(mes)

    def resend_waveform(self, channel, w=[], m1=[], m2=[], clock=[]):
        '''
        Resends the last sent waveform for the designated channel
        Overwrites only the parameters specified

        Input: (mandatory)
            channel (int) : 1 to 4, the number of the designated channel

        Input: (optional)
            w (float[numpoints]) : waveform
            m1 (int[numpoints])  : marker1
            m2 (int[numpoints])  : marker2
            clock (int) : frequency

        Output:
            None
        '''
        filename = self._values['recent_channel_%s' % channel]['filename']
        # logging.debug(__name__ + ' : Resending %s to channel %s' %
        #               (filename, channel))

        if (w == []):
            w = self._values['recent_channel_%s' % channel]['w']
        if (m1 == []):
            m1 = self._values['recent_channel_%s' % channel]['m1']
        if (m2 == []):
            m2 = self._values['recent_channel_%s' % channel]['m2']
        if (clock == []):
            clock = self._values['recent_channel_%s' % channel]['clock_freq']

        # if not ((len(w) == self._numpoints) and (len(m1) == self._numpoints)
        #         and (len(m2) == self._numpoints)):
        #     logging.error(__name__ + ' : one (or more) lengths of waveforms do not match with numpoints')

        self.send_waveform(w, m1, m2, filename, clock)
        self.set_filename(filename, channel)

    def set_filename(self, name, channel):
        '''
        Specifies which file has to be set on which channel
        Make sure the file exists, and the numpoints and clock of the file
        matches the instrument settings.

        If file doesn't exist an error is raised, if the numpoints doesn't match
        the command is neglected

        Input:
            name (string) : filename of uploaded file
            channel (int) : 1 to 4, the number of the designated channel

        Output:
            None
        '''
        # logging.debug(__name__  + ' : Try to set %s on channel %s' %(name, channel))
        exists = False
        if name in self._values['files']:
            exists= True
            # logging.debug(__name__  + ' : File exists in local memory')
            self._values['recent_channel_%s' % channel] = \
                self._values['files'][name]
            self._values['recent_channel_%s' % channel]['filename'] = name
        else:
            # logging.debug(__name__  + ' : File does not exist in memory, \
            # reading from instrument')
            lijst = self.visa_handle.ask('MMEM:CAT? "MAIN"')
            bool = False
            bestand=""
            for i in range(len(lijst)):
                if (lijst[i]=='"'):
                    bool=True
                elif (lijst[i]==','):
                    bool=False
                    if (bestand==name): exists=True
                    bestand=""
                elif bool:
                    bestand = bestand + lijst[i]
        if exists:
            data = self.visa_handle.ask('MMEM:DATA? "%s"' %name)

            # logging.debug(__name__  + ' : File exists on instrument, loading \
            #         into local memory')
            self._import_waveform_file(name, name)
            # string alsvolgt opgebouwd: '#' <lenlen1> <len> 'MAGIC 1000\r\n' '#' <len waveform> 'CLOCK ' <clockvalue>
            len1 = int(data[1])
            len2 = int(data[2:2+len1])
            i = len1
            tekst = ""
            while (tekst != '#'):
                tekst = data[i]
                i = i+1
            len3 = int(data[i])
            len4 = int(data[i+1:i+1+len3])
            w = []
            m1 = []
            m2 = []

            for q in range(i+1+len3, i+1+len3+len4,5):
                j=int(q)
                c,d = struct.unpack('<fB', data[j:5+j])
                w.append(c)
                m2.append(int(d/2))
                m1.append(d-2*int(d/2))

            clock = float(data[i+1+len3+len4+5:len(data)])

            self._values['files'][name]={}
            self._values['files'][name]['w']=w
            self._values['files'][name]['m1']=m1
            self._values['files'][name]['m2']=m2
            self._values['files'][name]['clock_freq']=clock
            self._values['files'][name]['numpoints']=len(w)

            self._values['recent_channel_%s' % channel] = \
                self._values['files'][name]
            self._values['recent_channel_%s' % channel]['filename'] = name
        # else:
            # logging.error(__name__  + ' : Invalid filename specified %s' %name)

        if (self._numpoints==self._values['files'][name]['numpoints']):
            # logging.warning(__name__  + ' : Set file %s on channel %s' % (name, channel))
            self.visa_handle.write('SOUR%s:WAV "%s"' % (channel, name))
        else:
            pass
            # logging.warning(__name__  + ' : Verkeerde lengte %s ipv %s'
            #     %(self._values['files'][name]['numpoints'], self._numpoints))

    def delete_all_waveforms_from_list(self):
        self.visa_handle.write('WLISt:WAVeform:DELete ALL')


    #  Ask for string with filenames
    def get_filenames(self):
        # logging.debug(__name__ + ' : Read filenames from instrument')
        return self.visa_handle.ask('MMEM:CAT?')

    def set_DC_out(self, DC_channel_number, Voltage):
        self.visa_handle.write('AWGControl:DC%s:VOLTage:OFFSet %sV' %
                                   (DC_channel_number, Voltage))

    def get_DC_out(self, DC_channel_number):
        return self.visa_handle.ask('AWGControl:DC%s:VOLTage:OFFSet?' %
                                        (DC_channel_number))

    def send_DC_pulse(self, DC_channel_number, Amplitude, length):
        '''
        sends a (slow) pulse on the DC channel specified
        Ampliude: voltage level
        length: seconds
        '''
        restore=self.get_DC_out(DC_channel_number)
        self.set_DC_out(DC_channel_number, Amplitude)
        sleep(length)
        self.set_DC_out(DC_channel_number, restore)

    def set_DC_state(self, state=False):
        self.visa_handle.write('AWGControl:DC:state %s' % (int(state)))
    # Send waveform to the device (from transmon driver)

    def upload_awg_file(self, fname, fcontents):
        t0 = time()
        self._rem_file_path
        floc = self._rem_file_path
        f = open(floc+'\\'+fname,'wb')
        f.write(fcontents)
        f.close()
        t1 = time()-t0
        print('upload time: ',t1)
        self.get_state()
        print('setting time: ',time()-t1-t0)

    def _set_setup_filename(self, fname):
        folder_name = 'C:/' + self._setup_folder + '/' + fname
        self.set_current_folder_name(folder_name)
        set_folder_name = self.get_current_folder_name()
        if not os.path.split(folder_name)[1] == os.path.split(set_folder_name)[1][:-1]:
            print('Warning, unsuccesfully set AWG file', folder_name)
        print('Current AWG file set to: ', self.get_current_folder_name())
        self.visa_handle.write('AWGC:SRES "%s.awg"' % fname)


    def set_setup_filename(self, fname, force_load=False):
        '''
        sets the .awg file to a .awg file that already exists in the memory of
        the AWG.

        fname (string) : file to be set.
        force_load (bool): if True, sets the file even if it is already loaded

        After setting the file it resets all the instrument settings to what
        it is set in the qtlab memory.
        '''
        cfname = self.get_setup_filename()
        if cfname.find(fname) != -1 and not force_load:
            print('file: %s already loaded' % fname)
        else:
            pars = self.get_parameters()
            self._set_setup_filename(fname)
            # self.visa_handle.ask('*OPC?')
            parkeys = list(pars.keys())
            parkeys.remove('setup_filename')
            parkeys.remove('AWG_model')
            parkeys.remove('numpoints')
            # not reset because this removes all loaded waveforms
            parkeys.remove('trigger_mode')
            # Removed trigger_mode because duplicate of run mode
            comm = False
            for key in parkeys:
                try:
                    # print 'setting: %s' % key
                    exec('self.set_%s(pars[key]["value"])' % key)
                    comm = True
                except:
                    print(key + ' not set!')
                    comm = False

                # Sped up by factor 10, VISA protocol should take care of wait
                if comm:
                    self.visa_handle.ask('*OPC?')
        self.get('setup_filename') # ensures the setup filename gets updated

    def is_awg_ready(self):
        try:
            self.visa_handle.ask('*OPC?')
        except: # makes the awg read again if there is a timeout
            self.visa_handle.read()
        return True

    def send_waveform(self, w, m1, m2, filename, clock=1e9):
        '''
        Sends a complete waveform. All parameters need to be specified.
        See also: resend_waveform()

        Input:
            w (float[numpoints]) : waveform
            m1 (int[numpoints])  : marker1
            m2 (int[numpoints])  : marker2
            filename (string)    : filename
            clock (int)          : frequency (Hz)

        Output:
            None
        '''
        # logging.debug(__name__ + ' : Sending waveform %s to instrument' % filename)
        # Check for errors
        dim = len(w)

        if (not((len(w)==len(m1)) and ((len(m1)==len(m2))))):
            return 'error'

        self._values['files'][filename]={}
        self._values['files'][filename]['w']=w
        self._values['files'][filename]['m1']=m1
        self._values['files'][filename]['m2']=m2
        self._values['files'][filename]['clock_freq']=clock
        self._values['files'][filename]['numpoints']=len(w)

        m = m1 + np.multiply(m2,2)
        ws = ''
        for i in range(0,len(w)):
            ws = ws + struct.pack('<fB', w[i],int(np.round(m[i],0)))

        s1 = 'MMEM:DATA "%s",' % filename
        s3 = 'MAGIC 1000\n'
        s5 = ws
        s6 = 'CLOCK %.10e\n' % clock

        s4 = '#' + str(len(str(len(s5)))) + str(len(s5))
        lenlen=str(len(str(len(s6) + len(s5) + len(s4) + len(s3))))
        s2 = '#' + lenlen + str(len(s6) + len(s5) + len(s4) + len(s3))

        mes = s1 + s2 + s3 + s4 + s5 + s6
        #print 's1: ',s1
        print('record size s2: ',s2)
        print('s3: ',s3)
        print('s4: ',s4)
        print('waveform_data')
        print('s6: ',s6)
        return mes
        self.visa_handle.write(mes)

    def send_visa_command(self, command):
        self.visa_handle.write(command)
    def query_visa(self, query):
        return self.visa_handle.ask(query)


    def resend_waveform(self, channel, w=[], m1=[], m2=[], clock=[]):
        '''
        Resends the last sent waveform for the designated channel
        Overwrites only the parameters specified

        Input: (mandatory)
            channel (int) : 1 to 4, the number of the designated channel

        Input: (optional)
            w (float[numpoints]) : waveform
            m1 (int[numpoints])  : marker1
            m2 (int[numpoints])  : marker2
            clock (int) : frequency

        Output:
            None
        '''
        filename = self._values['recent_channel_%s' %channel]['filename']
        logging.debug(__name__ + ' : Resending %s to channel %s' % (filename, channel))


        if (w==[]):
            w = self._values['recent_channel_%s' %channel]['w']
        if (m1==[]):
            m1 = self._values['recent_channel_%s' %channel]['m1']
        if (m2==[]):
            m2 = self._values['recent_channel_%s' %channel]['m2']
        if (clock==[]):
            clock = self._values['recent_channel_%s' %channel]['clock_freq']

        if not ( (len(w) == self._numpoints) and (len(m1) == self._numpoints) and (len(m2) == self._numpoints)):
            logging.error(__name__ + ' : one (or more) lengths of waveforms do not match with numpoints')

        self.send_waveform(w,m1,m2,filename,clock)
        self.set_filename(filename, channel)

    def set_DC_out(self, DC_channel_number, Voltage):
        self.visa_handle.write('AWGControl:DC%s:VOLTage:OFFSet %sV'%(DC_channel_number, Voltage))
        self.get_DC_out(DC_channel_number)

    def get_DC_out(self, DC_channel_number):
        return self.visa_handle.ask('AWGControl:DC%s:VOLTage:OFFSet?'%(DC_channel_number))

    def send_DC_pulse(self, DC_channel_number, amplitude, length):
        '''
        sends a (slow) pulse on the DC channel specified
        Ampliude: voltage level
        length: seconds
        '''
        restore=self.get_DC_out(DC_channel_number)
        self.set_DC_out(DC_channel_number, amplitude)
       ## self.set_DC_state(True)
        sleep(length)
       ## self.set_DC_state(False)
        self.set_DC_out(DC_channel_number, restore)
       ## self.get_DC_out(DC_channel_number)

    def set_DC_state(self, state=False):
        self.visa_handle.write('AWGControl:DC:state %s' %(int(state)))
        self.get_DC_state()

    def get_DC_state(self):
        return self.visa_handle.ask('AWGControl:DC:state?')


    def initialize_dc_waveforms(self):
        self.set_runmode('CONT')
        self.visa_handle.write('SOUR1:WAV "*DC"')
        self.visa_handle.write('SOUR2:WAV "*DC"')
        self.visa_handle.write('SOUR3:WAV "*DC"')
        self.visa_handle.write('SOUR4:WAV "*DC"')
        self.set_ch1_status('on')
        self.set_ch2_status('on')
        self.set_ch3_status('on')
        self.set_ch4_status('on')




    # QCodes specific parse_functions
    def parse_int_pos_neg(self, val):
        return ['POS', 'NEG'][val]

    def parse_int_int_ext(self, val):
        return ['INT', 'EXT'][val]<|MERGE_RESOLUTION|>--- conflicted
+++ resolved
@@ -142,12 +142,8 @@
         Output:
             None
         '''
-<<<<<<< HEAD
         t0 = time()
-        super().__init__(name, address)
-=======
         super().__init__(name, address, **kwargs)
->>>>>>> ceb3f343
 
         self._address = address
 
