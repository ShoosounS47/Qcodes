from .helpers import deep_update


class Metadatable:
    def __init__(self, metadata=None):
        self.metadata = {}
        self.load_metadata(metadata or {})

    def load_metadata(self, metadata):
        deep_update(self.metadata, metadata)

    def snapshot(self, update=False):
        '''
        decorate a snapshot dictionary with metadata
        DO NOT override this method if you want metadata in the snapshot
        instead, override snapshot_base
        '''

        snap = self.snapshot_base(update=update)

        if len(self.metadata):
            snap['metadata'] = self.metadata

        return snap

<<<<<<< HEAD
    def snapshot_base(self, *args, **kwargs):
=======
    def snapshot_base(self, update=False):
>>>>>>> 84bbfea5
        '''
        override this with the primary information for a subclass
        '''
        return {}<|MERGE_RESOLUTION|>--- conflicted
+++ resolved
@@ -23,11 +23,7 @@
 
         return snap
 
-<<<<<<< HEAD
-    def snapshot_base(self, *args, **kwargs):
-=======
     def snapshot_base(self, update=False):
->>>>>>> 84bbfea5
         '''
         override this with the primary information for a subclass
         '''
